import { BaseRepository } from "./BaseRepository";
import { DomoDataflow } from "../../../api/clients/domoClient";
import { listDataflows } from "../../../api/clients/dataflowApi";
import { JsonDatabase } from "../JsonDatabase";

// Extend DomoDataflow to satisfy Entity constraint
export interface DataflowEntity extends DomoDataflow {
    type?: string;
    lastRunDate?: string;
    ownerId?: string;
    inputDatasets?: Array<{ id: string; name: string }>;
    outputDatasets?: Array<{ id: string; name: string }>;
    [key: string]: unknown;
}

export class DataflowRepository extends BaseRepository<DataflowEntity> {
    constructor(db: JsonDatabase) {
        super(db, "dataflows");
    }

    /**
     * Sync dataflows from Domo API
     * @param silent - If true, suppress console output during sync
     */
    async sync(silent: boolean = false): Promise<void> {
        if (this.options.offlineMode) {
            if (!silent) {
                console.log("Offline mode enabled, skipping sync");
            }
            return;
        }

        try {
<<<<<<< HEAD
            if (!silent) {
                console.log("Syncing dataflows from Domo API...");
                // For now, we can't directly search dataflows without proper API implementation
                // This would need to be implemented with the proper API client
                console.log(
                    "Dataflow sync not fully implemented - API integration needed",
                );
            }
            const searchResults = null;

            if (
                searchResults &&
                (searchResults as { searchObjects?: DataflowSearchObject[] })
                    .searchObjects
            ) {
                // Convert search objects to DataflowEntity format
                const dataflows: DataflowEntity[] = (
                    searchResults as { searchObjects: DataflowSearchObject[] }
                ).searchObjects.map(this.convertSearchObjectToDataflow);

                if (dataflows.length > 0) {
                    await this.saveMany(dataflows);
                    await this.updateSyncTime();
                    if (!silent) {
                        console.log(`Synced ${dataflows.length} dataflows`);
                    }
                } else {
                    if (!silent) {
                        console.log("No dataflows found to sync");
                    }
=======
            console.log("Syncing dataflows from Domo API...");

            // Fetch all dataflows (with pagination)
            const allDataflows: DataflowEntity[] = [];
            let offset = 0;
            const limit = 50;
            let hasMore = true;

            while (hasMore) {
                const response = await listDataflows({ limit, offset });
                if (response && Array.isArray(response)) {
                    // Convert DomoDataflow to DataflowEntity format
                    const dataflows = response.map(df =>
                        this.convertDomoDataflowToEntity(df),
                    );
                    allDataflows.push(...dataflows);
                    hasMore = response.length === limit;
                    offset += limit;
                } else {
                    hasMore = false;
>>>>>>> 8da16162
                }
            }

            // Save all dataflows to database
            if (allDataflows.length > 0) {
                await this.saveMany(allDataflows);
                await this.updateSyncTime();
                console.log(`Synced ${allDataflows.length} dataflows`);
            } else {
                console.log("No dataflows found to sync");
            }
        } catch (error) {
            if (!silent) {
                console.error("Failed to sync dataflows:", error);
            }
            throw error;
        }
    }

    /**
     * Convert DomoDataflow to DataflowEntity
     */
    private convertDomoDataflowToEntity(
        dataflow: DomoDataflow,
    ): DataflowEntity {
        return {
            id: dataflow.id,
            name: dataflow.name || "",
            description: dataflow.description,
            type: dataflow.databaseType,
            status: dataflow.status,
            lastRunDate: dataflow.lastRun,
            createdAt: dataflow.createdAt || new Date().toISOString(),
            lastUpdated: dataflow.lastUpdated,
            ownerId: dataflow.responsibleUserId?.toString(),
            owner: dataflow.owner,
            runCount: dataflow.executionCount,
            successRate:
                dataflow.executionSuccessCount && dataflow.executionCount
                    ? (dataflow.executionSuccessCount /
                          dataflow.executionCount) *
                      100
                    : undefined,
            paused: dataflow.enabled === false,
            inputCount: dataflow.inputCount,
            outputCount: dataflow.outputCount,
            inputDatasets: dataflow.inputs?.map(input => ({
                id: input.dataSourceId || input.id,
                name: input.name || "",
            })),
            outputDatasets: dataflow.outputs?.map(output => ({
                id: output.dataSourceId || output.id,
                name: output.name || "",
            })),
            enabled: dataflow.enabled,
            restricted: dataflow.restricted,
            databaseType: dataflow.databaseType,
            dapDataFlowId: dataflow.dapDataFlowId,
            responsibleUserId: dataflow.responsibleUserId,
            runState: dataflow.runState,
            lastSuccessfulExecution: dataflow.lastSuccessfulExecution,
            executionCount: dataflow.executionCount,
            executionSuccessCount: dataflow.executionSuccessCount,
        } as DataflowEntity;
    }

    /**
     * Get dataflow with optional sync
     */
    async getWithSync(
        id: string,
        forceSync: boolean = false,
    ): Promise<DataflowEntity | null> {
        // Check if we need to sync
        if (forceSync || (await this.needsSync())) {
            await this.sync();
        }

        return this.get(id);
    }

    /**
     * Find dataflows by status
     */
    async findByStatus(status: string): Promise<DataflowEntity[]> {
        return this.list({
            filter: dataflow => dataflow.status === status,
        });
    }

    /**
     * Find failed dataflows
     */
    async findFailed(): Promise<DataflowEntity[]> {
        return this.list({
            filter: dataflow =>
                dataflow.status?.toLowerCase() === "failed" ||
                dataflow.status?.toLowerCase() === "error",
        });
    }

    /**
     * Find paused dataflows
     */
    async findPaused(): Promise<DataflowEntity[]> {
        return this.list({
            filter: dataflow => dataflow.paused === true,
        });
    }

    /**
     * Find dataflows by type
     */
    async findByType(type: string): Promise<DataflowEntity[]> {
        return this.list({
            filter: dataflow => dataflow.type === type,
        });
    }

    /**
     * Find dataflows by owner
     */
    async findByOwner(ownerId: string): Promise<DataflowEntity[]> {
        return this.list({
            filter: dataflow => dataflow.ownerId === ownerId,
        });
    }

    /**
     * Find dataflows using a specific dataset as input
     */
    async findByInputDataset(datasetId: string): Promise<DataflowEntity[]> {
        return this.list({
            filter: dataflow =>
                dataflow.inputDatasets?.some(ds => ds.id === datasetId) ||
                false,
        });
    }

    /**
     * Find dataflows producing a specific dataset as output
     */
    async findByOutputDataset(datasetId: string): Promise<DataflowEntity[]> {
        return this.list({
            filter: dataflow =>
                dataflow.outputDatasets?.some(ds => ds.id === datasetId) ||
                false,
        });
    }

    /**
     * Get recently run dataflows
     */
    async getRecentlyRun(limit: number = 10): Promise<DataflowEntity[]> {
        return this.list({
            filter: dataflow => dataflow.lastRunDate !== undefined,
            sort: (a, b) => {
                const dateA = new Date(a.lastRunDate || 0).getTime();
                const dateB = new Date(b.lastRunDate || 0).getTime();
                return dateB - dateA;
            },
            limit,
        });
    }

    /**
     * Get dataflows with low success rate
     */
    async getLowSuccessRate(threshold: number = 50): Promise<DataflowEntity[]> {
        return this.list({
            filter: dataflow =>
                dataflow.successRate !== undefined &&
                dataflow.successRate < threshold,
            sort: (a, b) => (a.successRate || 0) - (b.successRate || 0),
        });
    }

    /**
     * Get dataflow statistics
     */
    async getStatistics(): Promise<{
        totalDataflows: number;
        activeDataflows: number;
        pausedDataflows: number;
        failedDataflows: number;
        avgSuccessRate: number;
        totalRuns: number;
        dataflowsByType: Record<string, number>;
        lastSync: string | null;
    }> {
        const dataflows = await this.list();
        const totalDataflows = dataflows.length;

        let activeDataflows = 0;
        let pausedDataflows = 0;
        let failedDataflows = 0;
        let totalSuccessRate = 0;
        let totalRuns = 0;
        const dataflowsByType: Record<string, number> = {};

        for (const dataflow of dataflows) {
            if (dataflow.paused) {
                pausedDataflows++;
            } else if (
                dataflow.status?.toLowerCase() === "failed" ||
                dataflow.status?.toLowerCase() === "error"
            ) {
                failedDataflows++;
            } else {
                activeDataflows++;
            }

            if (dataflow.successRate !== undefined) {
                totalSuccessRate += dataflow.successRate;
            }

            totalRuns += dataflow.runCount || 0;

            const type = dataflow.type || "Unknown";
            dataflowsByType[type] = (dataflowsByType[type] || 0) + 1;
        }

        return {
            totalDataflows,
            activeDataflows,
            pausedDataflows,
            failedDataflows,
            avgSuccessRate:
                totalDataflows > 0 ? totalSuccessRate / totalDataflows : 0,
            totalRuns,
            dataflowsByType,
            lastSync: this.getLastSync(),
        };
    }

    /**
     * Build lineage graph for dataflows
     */
    async buildLineageGraph(): Promise<{
        nodes: Array<{ id: string; name: string; type: string }>;
        edges: Array<{ source: string; target: string; type: string }>;
    }> {
        const dataflows = await this.list();
        const nodes: Array<{ id: string; name: string; type: string }> = [];
        const edges: Array<{ source: string; target: string; type: string }> =
            [];
        const datasetNodes = new Set<string>();

        // Add dataflow nodes and collect dataset references
        for (const dataflow of dataflows) {
            nodes.push({
                id: dataflow.id,
                name: dataflow.name || "Unnamed",
                type: "dataflow",
            });

            // Add edges for input datasets
            if (dataflow.inputDatasets) {
                for (const dataset of dataflow.inputDatasets) {
                    datasetNodes.add(dataset.id);
                    edges.push({
                        source: dataset.id,
                        target: dataflow.id,
                        type: "input",
                    });
                }
            }

            // Add edges for output datasets
            if (dataflow.outputDatasets) {
                for (const dataset of dataflow.outputDatasets) {
                    datasetNodes.add(dataset.id);
                    edges.push({
                        source: dataflow.id,
                        target: dataset.id,
                        type: "output",
                    });
                }
            }
        }

        // Add dataset nodes
        for (const datasetId of datasetNodes) {
            nodes.push({
                id: datasetId,
                name: `Dataset ${datasetId}`,
                type: "dataset",
            });
        }

        return { nodes, edges };
    }
}<|MERGE_RESOLUTION|>--- conflicted
+++ resolved
@@ -31,39 +31,9 @@
         }
 
         try {
-<<<<<<< HEAD
             if (!silent) {
                 console.log("Syncing dataflows from Domo API...");
-                // For now, we can't directly search dataflows without proper API implementation
-                // This would need to be implemented with the proper API client
-                console.log(
-                    "Dataflow sync not fully implemented - API integration needed",
-                );
-            }
-            const searchResults = null;
-
-            if (
-                searchResults &&
-                (searchResults as { searchObjects?: DataflowSearchObject[] })
-                    .searchObjects
-            ) {
-                // Convert search objects to DataflowEntity format
-                const dataflows: DataflowEntity[] = (
-                    searchResults as { searchObjects: DataflowSearchObject[] }
-                ).searchObjects.map(this.convertSearchObjectToDataflow);
-
-                if (dataflows.length > 0) {
-                    await this.saveMany(dataflows);
-                    await this.updateSyncTime();
-                    if (!silent) {
-                        console.log(`Synced ${dataflows.length} dataflows`);
-                    }
-                } else {
-                    if (!silent) {
-                        console.log("No dataflows found to sync");
-                    }
-=======
-            console.log("Syncing dataflows from Domo API...");
+            }
 
             // Fetch all dataflows (with pagination)
             const allDataflows: DataflowEntity[] = [];
@@ -83,7 +53,6 @@
                     offset += limit;
                 } else {
                     hasMore = false;
->>>>>>> 8da16162
                 }
             }
 
@@ -91,9 +60,13 @@
             if (allDataflows.length > 0) {
                 await this.saveMany(allDataflows);
                 await this.updateSyncTime();
-                console.log(`Synced ${allDataflows.length} dataflows`);
+                if (!silent) {
+                    console.log(`Synced ${allDataflows.length} dataflows`);
+                }
             } else {
-                console.log("No dataflows found to sync");
+                if (!silent) {
+                    console.log("No dataflows found to sync");
+                }
             }
         } catch (error) {
             if (!silent) {
